---
meta.Title: "Log Viewer"
meta.Description: "Information on using the Umbraco log viewer in version 8"
keywords: logging logviewer logs serilog messagetemplates logs v8 version8
versionFrom: 9.0.0
versionTo: 10.0.0
---

# Log Viewer

Umbraco ships with a built-in Log Viewer feature. This allows you to filter and view log entries and perform much more complex search queries to help you find the log entries that you are interested in your Umbraco site.
You can find the log viewer in the settings section.

## Benefits

Have you ever wanted to find all log entries which contains the same request ID or find all items in the log where a property called duration is greater than 1000ms?
With the power of structured logging and a query language we are able to search and find log items for very specific scenarios. When debugging the client site you should now have more power to see and find patterns in your log files and get rid of those pesky errors.

## Example queries

Here are a handful example queries to get you started, however the saved searches contain some further examples. For more details on the syntax head over to the https://github.com/serilog/serilog-filters-expressions project.

**Find all logs that are from the namespace 'Umbraco.Core'**<br/>
`StartsWith(SourceContext, 'Umbraco.Core')`<br/>

**Find all logs that have the property 'Duration' and the duration is greater than 1000ms**<br/>
`Has(Duration) and Duration > 1000`<br/>

**Find all logs where the message has localhost in it with SQL like**<br/>
`@Message like '%localhost%'`<br/>

## Saved Searches

When writing a custom query that you wish to use often, it is possible to save this and use the dropdown to re-use your saved search.
To add a new saved search, use the search box to type your query and click the star icon. In doing so you can give it a friendly name.
The saved queries are saved in the database in the table `umbracoLogViewerQuery`.

## Implementing your own Log Viewer

With the flexibility of Umbraco, we give you the power to implement your own `ILogViewer` where you are able to fetch logs and the saved searched from a different location such as Azure table storage.

### Create your own implementation

To do this we can implement a base class `SerilogLogViewerSourceBase` from `Umbraco.Cms.Core.Logging.Viewer` like so.
:::note
This uses the `Azure.Data.Tables` NuGet package.
:::

```csharp
using Azure;
using Azure.Data.Tables;
using Serilog.Events;
using Serilog.Formatting.Compact.Reader;
using Serilog.Sinks.AzureTableStorage;
using Umbraco.Cms.Core.Logging.Viewer;
using ITableEntity = Azure.Data.Tables.ITableEntity;

namespace My.Website;

public class AzureTableLogViewer : SerilogLogViewerSourceBase
{
    public AzureTableLogViewer(ILogViewerConfig logViewerConfig, Serilog.ILogger serilogLog, ILogLevelLoader logLevelLoader)
        : base(logViewerConfig, logLevelLoader, serilogLog)
    {
    }

    public override bool CanHandleLargeLogs => true;

    // This method will not be called - as we have indicated that this 'CanHandleLargeLogs'
    public override bool CheckCanOpenLogs(LogTimePeriod logTimePeriod) => throw new NotImplementedException();

    protected override IReadOnlyList<LogEvent> GetLogs(LogTimePeriod logTimePeriod, ILogFilter filter, int skip, int take)
    {
        var client =
            new TableClient(
                "DefaultEndpointsProtocol=https;AccountName=ACCOUNT_NAME;AccountKey=KEY;EndpointSuffix=core.windows.net",
                "Logs");

        // Table storage does not support skip, only take, so the best we can do is to not fetch more entities than we need in total.
        // See: https://learn.microsoft.com/en-us/rest/api/storageservices/writing-linq-queries-against-the-table-service#returning-the-top-n-entities for more info.
        var requiredEntities = skip + take;
        IEnumerable<AzureTableLogEntity> results = client.Query<AzureTableLogEntity>().Take(requiredEntities);

        return results
            .Skip(skip)
            .Take(take)
            .Select(x => LogEventReader.ReadFromString(x.Data))
            .Where(filter.TakeLogEvent)
            .ToList();
    }

    public override IReadOnlyList<SavedLogSearch>? GetSavedSearches()
    {
        //TODO: Fetch from Azure Table
        return base.GetSavedSearches();
    }

    public override IReadOnlyList<SavedLogSearch>? AddSavedSearch(string? name, string? query)
    {
        //TODO: Add to Azure Table
        return base.AddSavedSearch(name, query);
    }

    public override IReadOnlyList<SavedLogSearch>? DeleteSavedSearch(string? name, string? query)
    {
        //TODO: Remove from Azure Table
        return base.DeleteSavedSearch(name, query);
    }
}

public class AzureTableLogEntity : LogEventEntity, ITableEntity
{
    public DateTimeOffset? Timestamp { get; set; }

    public ETag ETag { get; set; }
}
```

Keep in mind that we have to implement our own version of a `LogEventEntity`. This is because the `TableClient` needs whatever it is fetching to implement the `ITableEntity` interface.  

### Register implementation
<<<<<<< HEAD
Umbraco needs to be made aware that there is a new implementation of an `ILogViewer` to register. We also need to replace the default JSON LogViewer that we ship in the core of Umbraco.
=======

Umbraco needs to be made aware that there is a new implementation of an `ILogViewer` to register and replace the default JSON LogViewer that we ship in the core of Umbraco.
>>>>>>> 3c8931d2

```csharp
using Umbraco.Cms.Core.Composing;
using Umbraco.Cms.Infrastructure.DependencyInjection;

namespace My.Website;

public class LogViewerSavedSearches : IComposer
{
    public void Compose(IUmbracoBuilder builder) => builder.SetLogViewer<AzureTableLogViewer>();
}

```

### Configure Umbraco to log to Azure Table Storage

Now with the above two classes, we have the plumbing in place to view logs from an Azure Table, however, we are not persisting our logs into the Azure table storage account.
So we need to configure the Serilog logging pipeline to store our logs into Azure table storage.

* Install Serilog.Sinks.AzureTableStorage from Nuget
* Add a new sink to the appsettings with credentials (so logs persist to Azure)

The following sink needs to be added to the array [`Serilog:WriteTo`](https://github.com/serilog/serilog-sinks-azuretablestorage#json-configuration).

```json
{
"Name": "AzureTableStorage",
"Args": {
  "storageTableName": "LogEventEntity",
  "formatter": "Serilog.Formatting.Compact.CompactJsonFormatter, Serilog.Formatting.Compact",
  "connectionString": "DefaultEndpointsProtocol=https;AccountName=ACCOUNT_NAME;AccountKey=KEY;EndpointSuffix=core.windows.net"}
}
```

For more in depth information about logging and how to configure it, please read the [logging documentation](../../Code/Debugging/Logging/).

### Compact Log Viewer - Desktop App

This is a desktop tool for viewing & querying JSON log files from disk in the same way as the built in logviewer dashboard of Umbraco.

<a href='//www.microsoft.com/store/apps/9N8RV8LKTXRJ?cid=storebadge&ocid=badge'>
<img src='badge\English_get.png' alt='English badge' style='height: 38px;' height="38" />
</a><|MERGE_RESOLUTION|>--- conflicted
+++ resolved
@@ -119,12 +119,8 @@
 Keep in mind that we have to implement our own version of a `LogEventEntity`. This is because the `TableClient` needs whatever it is fetching to implement the `ITableEntity` interface.  
 
 ### Register implementation
-<<<<<<< HEAD
+
 Umbraco needs to be made aware that there is a new implementation of an `ILogViewer` to register. We also need to replace the default JSON LogViewer that we ship in the core of Umbraco.
-=======
-
-Umbraco needs to be made aware that there is a new implementation of an `ILogViewer` to register and replace the default JSON LogViewer that we ship in the core of Umbraco.
->>>>>>> 3c8931d2
 
 ```csharp
 using Umbraco.Cms.Core.Composing;
