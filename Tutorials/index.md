---
versionFrom: 7.0.0
product: "CMS"
meta.Title: "Tutorials for beginners and master alike"
meta.Description: "Here you can find tutorials covering things like creating a site from scratch, setting up multilingual sites and many more"
---

# Tutorials

## [Creating a basic site with Umbraco](Creating-Basic-Site/index.md)

Step by step guide of everything you need to get a basic site up and running in Umbraco.

## [Creating a Custom Dashboard](Creating-a-Custom-Dashboard)

Custom dashboards are a great way to help editors maintain a site by providing useful information. This guide takes you through the steps to setup a custom dashboard in Umbraco.


## [Creating a Property Editor](Creating-a-Property-Editor/)

This guide explains how to setup a property editor for the backoffice.

## [Multilanguage Setup](Multilanguage-Setup/index.md)

Tips and methods for creating multilingual websites.

## [Starter kit](Starter-kit/index.md)

Information about the basic Umbraco starter kit.

## [Editor's Manual](Editors-Manual/)

The editors manual is a detailed yet easy to read user guide aimed at Umbraco editors for step-by-step instructions on performing every day tasks with Umbraco 7

## [Add Google authentication to your backoffice](Add-Google-Authentication/index.md)

Learn how you can use your Google user to log into the Umbraco backoffice.

## [Creating a basic XML SiteMap with Razor](Creating-an-XML-Site-Map/index.md)

Working within a Razor view/template to create an XML Site Map for search engines.

## [Porting Packages from Version 7 to Version 8](Porting-Packages-V8/index.md)

A working document, that gives tips & pointers on how to port an Umbraco V7 package to work with the up coming Umbraco V8 release.

<<<<<<< HEAD
### [Creating a Content App](../Extending/Content-Apps/index.md#creating-a-custom-content-app)
Learn how to create a content app (v8 only)

### [Connecting Umbraco Forms and Zapier](Connecting-Umbraco-Forms-and-Zapier/index.md)
Learn how to connect Umbraco Forms and Zapier to send form entry data to other web apps without any code.
=======
## [Creating a Content App](../Extending/Content-Apps/index.md#creating-a-custom-content-app)

Learn how to create a content app (v8 only)
>>>>>>> 06c98dd5
<|MERGE_RESOLUTION|>--- conflicted
+++ resolved
@@ -44,14 +44,9 @@
 
 A working document, that gives tips & pointers on how to port an Umbraco V7 package to work with the up coming Umbraco V8 release.
 
-<<<<<<< HEAD
-### [Creating a Content App](../Extending/Content-Apps/index.md#creating-a-custom-content-app)
+## [Creating a Content App](../Extending/Content-Apps/index.md#creating-a-custom-content-app)
+
 Learn how to create a content app (v8 only)
 
 ### [Connecting Umbraco Forms and Zapier](Connecting-Umbraco-Forms-and-Zapier/index.md)
-Learn how to connect Umbraco Forms and Zapier to send form entry data to other web apps without any code.
-=======
-## [Creating a Content App](../Extending/Content-Apps/index.md#creating-a-custom-content-app)
-
-Learn how to create a content app (v8 only)
->>>>>>> 06c98dd5
+Learn how to connect Umbraco Forms and Zapier to send form entry data to other web apps without any code.