# Widgets

## What is Widgets 

Widgets allows you to have easy access to a lot of different features, by selecting them from a menu. There is a total of nine-teen widgets in the menu. This is designed in such a way that there is a widget for all your needs.

In the following article there will be an explanation to each of these widgets.

### The Hero Widget 

![movePage.jpg](images/The-Hero-Widget1.png)

The Hero Widget allows you to create a hero element on your page, this includes features such as a heading, a rich text editor, a background image and the option to add buttons.

You will have a lot of settings for your ***Hero Widget***, letting you customize the widget to your liking. This widget is ideal for content on the start page.

Below you can see an example of how a ***Hero Widget*** might look. This contains the ***Pre Header***, ***Heading***, ***Text*** and different types of ***Buttons***

![movePage.jpg](images/Scrren-shot-of-hero-widget.png)

### The Text Widget

![movePage.jpg](images/The-Text-Widget1.png)

The Text Widget lets you create a text field on the page, containing a Rich text editor and the option for a sidebar Widget(can be more than one) these sidebar Widgets can be the following: a text area, links, a button.

This is useful if you only need a text box outside of the Widgets, most of the other Widgets come with the ***Text Widget*** included

::: Note
The Text Widget is the standard width per default, this cannot be changed.
To compare the width see for example ***Image Widget*** and set this to standard width.
:::



### The Image Widget

![movePage.jpg](images/The-Image-Widget.png)

This Widget allows you to add an image to your site, select the size of the image, Caption The image and select the background and text color.

This is like the ***Text Widget*** good if you want an image outside of any of the other Widgets that contain the ability to add images.




### The Text and Images Widget

![movePage.jpg](images/The-Text-And-Images-Widget1.png)

This Widget allows you to create a collage of images and text.
You can have ***six*** images in total, You can add a ***Pre Heading*** and a ***Heading*** to it.

The example below uses, a ***Pre Heading***, a ***Heading***, a ***Text*** and three ***Images***.

![movePage.jpg](images/Example-text-images.png)




### The Gallery Widget

![movePage.jpg](images/The-Gallery-Widget.png)

The Gallery Widget allows you to display multiple images in a gallery view, meaning that the images will be aligned in rows. 

This also contains the feature to click on images to zoom in on the images. This feature can be disabled.


You will be able to change the setup of your gallery. This could be the size of the images or the background color of the whole container. 
Below you can see how the gallery would look with image width at 20%, and a blue background color.


![movePage.jpg](images/The-Gallery.png)

You can click the image to zoom in, where you can browse through the images in the gallery by using the arrows next to the images or use the arrow keys on the keyboard.






### The Slider Widget

![movePage.jpg](images/The-Slider-Widget.png)

The Slider Widget allows you to pick 1 or more widgets to display in a slideshow. 

You will have a set of different configuration option in order to customize the slider to fit your needs:

- Choose how fast the transition between widgets is. Note that 1000 is equal to 1 second.

- Decide whether you want the slider to have arrows on the edges which takes you through the slides. 

- Enable dots in the buttom to show what slide you are currently on. 

- Make the slider pause when you hover over it. 

- Choose to have the slider ***Wrap Around*** to make it loop between the widgets indefinitely.  

- Make the transition between slides more seamless by using ***Fade Animation***.

Below is an example of how a slider could look. It contains an ***Image Widget***, uses ***Show Next/prev arrows*** and ***Show Page Dots***. It has a black ***Background Color*** picked in the ***Image Widget***.   

![movePage.jpg](images/Slider-example.png)

::: Note 
For the best experience with the Slider Widget, we recommend adding multiple ***Image Widgets*** containing one image each.
:::



### The Tabs Widget

![movePage.jpg](images/The-Tabs-Widget.png)

The Tabs Widget allows you to create tabs like the ones you find in your browser. Each tab can contain any widgets you desire.
You can even add multiple widgets within one ***Tabs Widget***. This means you could have the ***Text Widget*** and the ***Image Widget*** on one tab and a ***Forms Widget*** on another tab.

Below is two examples of how tabs can be set up.

![movePage.jpg](images/tab1.png)
![movePage.jpg](images/tab2.png)

### The Latest From Feed Widget

The Latest From Feed Widget, is used to show posts from a ***Feed*** that you already have on your website. ***Feed*** here referring to the ***Feed*** content type. 

The widget allows you to set up a few things as mentioned below:

- Pre Header - text above the Heading.
- Heading
- Intro box, lets you give the reader a short intro text to what the articles in the feed is about.
- Feed Page, where you pick which feed you want displayed
- Number Of Posts, gives you the option to select the amount of posts the widget will show
- Background Color
- Text Color
- Buttons

![movePage.jpg](images/The-Latest-Form-Feed-Widget1.png)

### The Map Widget

![movePage.jpg](images/The-Map-Widget1.png)

The Map Widget is a feature that lets you use Google Maps to show the location of your choice, this could be if you need to show where your company is located.

The way it works is that you type in the ***Latitude*** and ***Longitude*** and select how zoomed in you want the map to be on a scale from 0 - 20 with 7 being default.

You will have some settings to set the Map widget up as you want it:

- Height
- Custom Map Pin Icon
- Show Content Next To Map
- Pre Heading
- Heading
- Text
- Address 
- Phone Number
- Email
- Opening Hours
- Background Color
- Text Color
- Buttons

Below you can see an example of a Map widget with the ***Show Content Next To Map*** Enabled:

![movePage.jpg](images/Map.png)

When ***Show Content Next To Map*** is disabled the blue section on the left will not appear and the map will take up all the space.

### The Umbraco Form Widget

![movePage.jpg](images/The-Umbraco-Form-Widget.png)

The Umbraco Form widget gives you the ability to add a custom form to your site. It is important to note that a custom form needs to have been made using Umbraco Forms before this widget can be used.
You can create a form by selecting the Forms section in the top menu in your backoffice. 

You will have some settings to personalize how your form is presented through the widget. The settings are as follows:

- Pre Heading
- Heading
- Text
- Background Image
- Background Color
- Text Color
- Form (this is where you add the form that you have already created)
- Container Width

### The Contact Form Widget

![movePage.jpg](images/Contact-Form.png)

The Contact Form Widget will let you add a basic contact form to your project. To make it work you will need to set up a contact email.
You set up the contact email by going to the  [General Settings](../Settings/General-Settings/) node, and fill out the ***Contact Form Email*** field.
You will need to set up [SMTP](../../../Umbraco-Cloud/Set-Up/SMTP-settings/) for this to work aswell.

The form has the following settings available:

- Pre Heading
- Heading
- Text
- Background Image
- Background Color
- Message Sent Text
- Container Width

Below you can see how a ***Contact Form*** will look per default:

![movePage.jpg](images/Contact-form-example.png)

### The Logos Widget

<<<<<<< HEAD
![movePage.jpg](images/The-Logos-Widget.png)

The Logos Widget does what the name implies and lets you set up logos, the settings for your logos images.
You can choose what images you will use for logos and what pages they need to link to And/or you can add text to it.
=======
The Logos Widget does what the name implies and lets you add a set of logos to your website.
You can choose what images you will use for logos and what pages they need to link to and/or you can add text to it.
>>>>>>> f523294c

The configuration for this widget is divided into two parts:

The first part is for the heading and the container:
- Pre Heading
- Heading
- Text
- Container Width
- Compact (Removes the extra padding over and under this widget)
- Black & White (Images will be shown in black & white)
- Add content ( you need to do this to get the second section)
- Background Color
- Text Color


<<<<<<< HEAD
You will have these settings in the second section:
- Alias (the name of the logo)
- Image
- Link(links the logo to another page on your site or a different site)
- width


=======
Part two is for adding logo and settings for these. For each logo you want to add, you have the following options:
- Alias 
- Image
- Link
- width
>>>>>>> f523294c
<|MERGE_RESOLUTION|>--- conflicted
+++ resolved
@@ -211,15 +211,10 @@
 
 ### The Logos Widget
 
-<<<<<<< HEAD
 ![movePage.jpg](images/The-Logos-Widget.png)
 
-The Logos Widget does what the name implies and lets you set up logos, the settings for your logos images.
-You can choose what images you will use for logos and what pages they need to link to And/or you can add text to it.
-=======
 The Logos Widget does what the name implies and lets you add a set of logos to your website.
 You can choose what images you will use for logos and what pages they need to link to and/or you can add text to it.
->>>>>>> f523294c
 
 The configuration for this widget is divided into two parts:
 
@@ -235,18 +230,8 @@
 - Text Color
 
 
-<<<<<<< HEAD
-You will have these settings in the second section:
-- Alias (the name of the logo)
+Part two is for adding logo and settings for these. For each logo you want to add, you have the following options:
+- Alias (the name of the logos)
 - Image
 - Link(links the logo to another page on your site or a different site)
-- width
-
-
-=======
-Part two is for adding logo and settings for these. For each logo you want to add, you have the following options:
-- Alias 
-- Image
-- Link
-- width
->>>>>>> f523294c
+- width