---
meta.Title: "Installing Umbraco Plumber"
meta.Description: "Here you can find information about how to install Umbraco Plumber"
versionFrom: 8.0.0
versionTo: 10.0.0
---

# Installing Umbraco Plumber

In this article, we will cover the steps required to install Umbraco Plumber on your website.

## Prerequisites

- [Umbraco Installation](../../../Fundamentals/Setup/Install/index.md)
- [Microsoft Visual Studio](https://visualstudio.microsoft.com/)

## Umbraco Plumber Installation

There are different ways to install Umbraco Plumber:

- [.Net CLI Installation](#net-cli-installation)
- [Visual Studio Installation](#visual-studio-installation)

### .Net CLI Installation

To install the Umbraco Plumber package (Plumber.Workflow), follow these steps:

1. Run the following command to add a package reference to your Umbraco project:

    Umbraco version 10:

    ```cli
    dotnet add package Plumber.Workflow --version 10.0.1
    ```

    Umbraco version 8 or 9:

    ```cli
    dotnet add package Plumber.Workflow --version 2.1.8
    ```

2. Restart the web application using the following command:

    ```cli
    dotnet run
    ```

### Visual Studio Installation

To install via Visual Studio, follow these steps:

1. Open your project in Visual Studio.
2. Go to **Tools** -> **NuGet Package Manager** -> **Manage NuGet Packages for Solution...**.
3. Browse for **Plumber.Workflow**.
4. Select the appropriate version from the Version drop-down depending on the Umbraco version you are using.
5. Click Install.
   ![VS Installation](images/VS_Installation.png)
6. Once the package is installed, open the **.csproj** file to make sure the package reference is updated:

<<<<<<< HEAD
  ```xml
  <ItemGroup>
    <PackageReference Include="Plumber.Workflow" Version="10.x.x" />
  </ItemGroup>
  ```
=======
   ```none
   <ItemGroup>
    <PackageReference Include="Plumber.Workflow" Version="10.0.1" />
   </ItemGroup>
   ```
>>>>>>> 7dbdc49f

## Using Umbraco Plumber

Once the installation is completed, you will see the following in the Umbraco Backoffice:

- A Workflow Dashboard:

    ![Workflow dashboard](images/Workflow_dashboard.png)

- A Workflow section:

    ![Workflow section](images/Workflow_section.png)<|MERGE_RESOLUTION|>--- conflicted
+++ resolved
@@ -57,19 +57,11 @@
    ![VS Installation](images/VS_Installation.png)
 6. Once the package is installed, open the **.csproj** file to make sure the package reference is updated:
 
-<<<<<<< HEAD
   ```xml
   <ItemGroup>
     <PackageReference Include="Plumber.Workflow" Version="10.x.x" />
   </ItemGroup>
   ```
-=======
-   ```none
-   <ItemGroup>
-    <PackageReference Include="Plumber.Workflow" Version="10.0.1" />
-   </ItemGroup>
-   ```
->>>>>>> 7dbdc49f
 
 ## Using Umbraco Plumber
 
