--- conflicted
+++ resolved
@@ -245,11 +245,10 @@
 }
 ```
 
-<<<<<<< HEAD
 ## Base Classes
 
 `RecurringHostedServiceBase` is a low-level base class. It implements the dotnetcore interface `IHostedService` to run itself in the background, and creates and manages the timer that runs the job on a recurring basis.
-=======
+
 Now we can invoke it in `Program.cs`:
 
 ```csharp
@@ -261,7 +260,6 @@
     .AddCustomHostedServices() // Register CleanUpYourRoom
     .Build();
 ```
->>>>>>> 0850393d
 
 `RecurringBackgroundJobHostedService` is an Umbraco specific Hosted Service that extends `RecurringHostedServiceBase`. It uses some system-level Umbraco services to ensure that your jobs only execute once Umbraco is up and running. It checks:
 
@@ -296,7 +294,7 @@
 
 The Ignored notification is published when a background job's schedule is triggered, but the Umbraco runtime checks prevent it from running.
 
-<<<<<<< HEAD
+
 This notification is there to support low-level debugging of background jobs to ascertain why they are/aren't running. As the runtime checks include runtime state readiness, this event may be triggered during the install phase. Any notification handlers associated with this notification should **also** conduct their own checks before relying on Umbraco services, including database access.
 
 ### Executing/Executed/Failed
@@ -315,7 +313,7 @@
 
 1. Executing
 2. Failed
-=======
+
 ```csharp
 // Do not run the code on subscribers or unknown role servers
 // ONLY run for SchedulingPublisher server or Single server roles
@@ -329,4 +327,3 @@
         return Task.CompletedTask; // We return Task.CompletedTask to try again as the server role may change!
 }
 ```
->>>>>>> 0850393d
