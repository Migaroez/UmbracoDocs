--- conflicted
+++ resolved
@@ -61,18 +61,6 @@
 
  - `rootPath` is the full filesystem path where you want media files to be stored. It has to be rooted, must use directory separators (`\`) and must not end with a separator. For example, `Z:` or `C:\path\to\folder` or `\\servername\path`.
  - `rootUrl` is the url where the files will be accessible from. It must use url separators (`/`) and must not end with a separator. It can either be a folder, like `/UmbracoMedia`, in which case it will considered as subfolder of the main domain (`example.com/UmbracoMedia`) or can be a fully qualified url, with also domain name and protocol (for ex `http://media.example.com/media`).
-<<<<<<< HEAD
-=======
-
-```xml
-<Provider alias="media" type="Umbraco.Core.IO.PhysicalFileSystem, Umbraco.Core">
-    <Parameters>
-        <add key="rootPath" value="Z:\Storage\UmbracoMedia" />
-        <add key="rootUrl" value="http://media.example.com/media" />
-    </Parameters>
-</Provider>
-```
->>>>>>> f81bec4a
 
 ```csharp
 using Umbraco.Core.Composing;
