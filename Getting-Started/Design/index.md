#Design

<<<<<<< HEAD
###[Templates](Templates/)
Creating, managing and reusing templates in Umbraco
=======
TODO: Need more stuff here
>>>>>>> dff5df7e

##[Razor](Razor/)

Working with the Razor templating language, includes tutorials<|MERGE_RESOLUTION|>--- conflicted
+++ resolved
@@ -1,11 +1,7 @@
 #Design
 
-<<<<<<< HEAD
 ###[Templates](Templates/)
 Creating, managing and reusing templates in Umbraco
-=======
-TODO: Need more stuff here
->>>>>>> dff5df7e
 
 ##[Razor](Razor/)
 
