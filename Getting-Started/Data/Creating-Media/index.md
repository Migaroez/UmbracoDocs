--- conflicted
+++ resolved
@@ -1,9 +1,6 @@
 ---
-<<<<<<< HEAD
-=======
 meta.Title: "Creating media in Umbraco"
 meta.Description: "Media in Umbraco is handled in much the same way as content. From the backoffice you can upload and create media items, such as images and files."
->>>>>>> f398ddbb
 versionFrom: 7.0.0
 ---
 
