--- conflicted
+++ resolved
@@ -63,11 +63,7 @@
 Some important notes on NLB:
 
 * [Load balancing with VMWare & NLB](https://www.vmware.com/content/dam/digitalmarketing/vmware/en/pdf/techpaper/implmenting_ms_network_load_balancing.pdf)
-<<<<<<< HEAD
 * Ensure that the internal IP Addresses for NLB have DNS registration disabled, are not configured to a client for Microsoft Networks and have Netbios over TCPIP disabled
-=======
-* Ensure that the internal IP Addresses for NLB have DNS registration disabled, are not configured to a a client for Microsoft Networks and have Netbios over TCP/IP disabled
->>>>>>> f2237a99
 * Windows Server 2008 changed the way that TCP-IP works and have disabled forwarding. In order for NLB to work with 2 network cards (the recommended way), you have to enable forwarding for the private NIC:
 	* [Balancing Act: Dual-NIC Configuration with Windows Server 2008 NLB Clusters](https://blogs.technet.microsoft.com/networking/2008/11/20/balancing-act-dual-nic-configuration-with-windows-server-2008-nlb-clusters/)
 
