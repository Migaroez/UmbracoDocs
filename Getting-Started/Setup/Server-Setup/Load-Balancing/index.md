---
versionFrom: 7.0.0
needsV8Update: "true"
---

# Umbraco in Load Balanced Environments

_Information on how to deploy Umbraco in a Load Balanced scenario and other details to consider when setting up Umbraco for load balancing._

## Overview

Configuring and setting up a load balanced server environment requires planning, design and testing. This document should assist you in setting up your servers, load balanced environment and Umbraco configuration.

This document assumes that you have a fair amount of knowledge about:

* Umbraco
* IIS 7+
* Networking & DNS
* Windows Server (2008/2012)
* .NET Framework

:::note
It is highly recommended that you setup your staging environment to also be load balanced so that you can run all of your testing on a similar environment to your live environment.
:::

## Flexible load balancing

With Umbraco version 7.3.0, load balancing is easier than ever before.
Setting up a load balanced environment is achievable with a few configuration file changes.

[Full documentation is available here](flexible.md)

## Legacy load balancing

Umbraco versions before 7.3.0 must use a legacy/deprecated load balancing technique.

[Full documentation is available here](traditional.md)

## Common load balancing setup information

_The below section is common for all load balancing configurations, ensure that the following is instructions are followed regardless of what load balancing setup you choose._

### ASP.NET Configuration

* You will need to use a custom machine key so that all your machine key level encryption values are the same on all servers, without this you will end up with view state errors, validation errors and encryption/decryption errors since each server will have its own generated key.
<<<<<<< HEAD
	* Here are a couple of tools that can be used to generate machine keys:
		* 	[http://www.betterbuilt.com/machinekey/](http://www.betterbuilt.com/machinekey/)
		* 	[http://www.developerfusion.com/tools/generatemachinekey/](https://www.developerfusion.com/tools/generatemachinekey/)
	* 	Then you need to update your web.config accordingly, note that the validation/decryption types may be different for your environment depending on how you've generated your keys.
    * Once the machine key has been changed, don't forget you will need to **reset your password** in order to log in to the backoffice.
=======
    * Here are a couple of tools that can be used to generate machine keys:
        * 	[Tool 1: http://www.betterbuilt.com/machinekey/](http://www.betterbuilt.com/machinekey/)
        * 	[Tool 2: http://www.developerfusion.com/tools/generatemachinekey/](https://www.developerfusion.com/tools/generatemachinekey/)
    * 	Then you need to update your web.config accordingly, note that the validation/decryption types may be different for your environment depending on how you've generated your keys.
>>>>>>> 331c6682

```xml
<configuration>
  <system.web>
    <machineKey decryptionKey="Your decryption key here"
                validationKey="Your Validation key here"
                validation="SHA1"
                decryption="AES" />
  </system.web>
</configuration>
```

* If you use SessionState in your application, or are using the default TempDataProvider in MVC (which uses SessionState) then you will need to configure your application to use the SqlSessionStateStore provider (see [https://msdn.microsoft.com/en-us/library/aa478952.aspx](https://msdn.microsoft.com/en-us/library/aa478952.aspx) for more details).

### Logging

There are some logging configurations to take into account no matter what type of load balancing environment you are using.

[Full documentation is available here](logging.md)

### Testing

Your staging environment should also be load balanced so that you can see any issues relating to load balancing in that environment before going to production.

You'll need to test this solution **a lot** before going to production. You need to ensure there are no windows security issues, etc... The best way to determine issues is have a lot of people testing this setup and ensuring all errors and warnings in your application/system logs in Windows are fixed.

Ensure to analyze logs from all servers and check for any warnings and errors.

## FAQs

_Here's some common questions that are asked regarding Load Balancing with Umbraco:_

__Question>__ _Why do I need to have a single web instance for Umbraco admin?_

_TL:DR_ You must not load balance the Umbraco backoffice, you will end up with data integrity or corruption issues.

The reason you need a single server is because there is no way to guarantee transactional safety between servers. This is because we don't currently use database level locking, we only use application (c#) level locks to guarantee transactional data integrity which is only possible to work on one server. If you have multiple admins saving and publishing at once between servers then the order in which this data is read and written to the database absolutely must be consistent otherwise you will end up with data corruption.

Additionally the order in which cache instructions are written to the cache instructions table is very important for LB, this order is guaranteed by having a single admin server.

__Question>__ _Can my Master admin server also serve front-end requests?_

Yes. There are no problems with having your master admin server also serve front-end request.

However, if you wish to have different security policies for your front-end servers and your back
office servers, you may choose to not do this.

__Question>__ _Can I use Courier combined with Load Balancing?_

Yes! However, it is critical that when you are pushing changes via Courier to your load balanced environment that you configure Courier to only push those changes to your Master server. If you are pushing Content or Media changes, you will need to ensure that your Schema elements (i.e. Document and Media Types, etc...) are identical on both environments otherwise you'll be presented with an error. You can also push schema changes via Courier between environments.



## More information
- Codegarden '15 session: [Umbraco Load Balancing](https://vimeo.com/132815038)<|MERGE_RESOLUTION|>--- conflicted
+++ resolved
@@ -43,18 +43,11 @@
 ### ASP.NET Configuration
 
 * You will need to use a custom machine key so that all your machine key level encryption values are the same on all servers, without this you will end up with view state errors, validation errors and encryption/decryption errors since each server will have its own generated key.
-<<<<<<< HEAD
 	* Here are a couple of tools that can be used to generate machine keys:
 		* 	[http://www.betterbuilt.com/machinekey/](http://www.betterbuilt.com/machinekey/)
 		* 	[http://www.developerfusion.com/tools/generatemachinekey/](https://www.developerfusion.com/tools/generatemachinekey/)
 	* 	Then you need to update your web.config accordingly, note that the validation/decryption types may be different for your environment depending on how you've generated your keys.
     * Once the machine key has been changed, don't forget you will need to **reset your password** in order to log in to the backoffice.
-=======
-    * Here are a couple of tools that can be used to generate machine keys:
-        * 	[Tool 1: http://www.betterbuilt.com/machinekey/](http://www.betterbuilt.com/machinekey/)
-        * 	[Tool 2: http://www.developerfusion.com/tools/generatemachinekey/](https://www.developerfusion.com/tools/generatemachinekey/)
-    * 	Then you need to update your web.config accordingly, note that the validation/decryption types may be different for your environment depending on how you've generated your keys.
->>>>>>> 331c6682
 
 ```xml
 <configuration>
