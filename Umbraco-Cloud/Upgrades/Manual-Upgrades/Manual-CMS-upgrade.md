---
<<<<<<< HEAD
versionFrom: 9.0.0
=======
versionFrom: 8.0.0
>>>>>>> c3e37541
---

# Manual upgrade of Umbraco CMS on Cloud

This article will give you a step-by-step on how to manually upgrade your Umbraco Cloud project to run the latest version of Umbraco CMS.

## Prepare for the upgrade

* When upgrading an Umbraco Cloud project manually, the very first step is to either [clone down your Cloud Development environment to your local machine](../../Set-Up/Working-Locally/) or pull down the latest changes for your development environment.

* navigate to the /src/UmbracoProject/ folder with the csproj with the CMS nuget  package installed.

* Make sure you can run your Cloud project locally and restore content and media. It's important that you check that everything works once the upgrade has been applied and for this, you need to have a clone locally that resembles the Cloud environment as much as possible.

<<<<<<< HEAD
## Get the latest version of Umbraco

To get the latest version of Umbraco you will need to upgrade the site using NuGet.

NuGet installs the latest version of the package when you use the `dotnet add package` command unless you specify a package version:

`dotnet add package Umbraco.Cms --version <VERSION>`

After you have added a package reference to your project by executing the `dotnet add package Umbraco.Cms` command in the directory that contains your project file, run `dotnet restore` to install the package.

You can also update the CMS through the `NuGet Package Manager` in Visual studio:

![NuGet Package Manager](images/Manage_packages.png)
=======
**< connectionString >**

    <connectionStrings>
        <remove name="umbracoDbDSN" />
        <add name="umbracoDbDSN" connectionString="Data Source=|DataDirectory|\Umbraco.sdf;Flush Interval=1;" providerName="System.Data.SqlServerCe.4.0" />
        <!-- Important: If you're upgrading Umbraco, do not clear the connection string / provider name during your web.config merge. -->
    </connectionStrings>

**< umbraco.deploy >**

    <umbraco.deploy>
        <environments configSource="config\UmbracoDeploy.config" />
        <settings configSource="config\UmbracoDeploy.Settings.config" />
    </umbraco.deploy>

### Other config files
>>>>>>> c3e37541

When the command completes, open the **.csproj** file to make sure the package reference was updated:

```xml
<ItemGroup>
  <PackageReference Include="Umbraco.Cms" Version="9.0.1" />
</ItemGroup>
```

## Run the upgrade locally

When you are done updating the nuget packages as mentioned above, follow these steps to complete the upgrade and verify that everything is working as expected before you push the changes to your Umbraco Cloud project

* Run the project locally
* When the project spins up, you'll be prompted to log in to verify the upgrade
* On the installation screen you need to verify the upgrade:
    ![Verify upgrade](images/upgrade-screen.png)
* Hit **Continue** - this will complete upgrading the database
* The upgrade will finish up
* When it's complete you will be sent to the Umbraco backoffice

Make sure that everything works on the local clone and that you can **run the project without any errors**.

## Push upgrade to Cloud

Before you deploy the upgraded project to the Cloud, it's important that you check if there are any [**dependencies**](../Product-Dependencies) on the new Umbraco version.

If updates are available for Umbraco Forms or Umbraco Deploy then you can upgrade those locally as well, before moving on.

When you've upgraded everything locally, and made sure that everything runs without any errors, you are ready to deploy the upgrade to Umbraco Cloud.

* Stage and commit all changes in Git
* Push the changes to the Cloud environment
* When everything is pushed, head on over to the Umbraco Cloud Portal
* Access the backoffice of the Cloud environment you pushed the upgrade to - Development or Live
* You will again be prompted to log in to complete the database upgrade
* You will be sent to the backoffice once the upgrade is complete

Again it's **important** that you make sure everything runs without any errors before moving on to the next Cloud environment.<|MERGE_RESOLUTION|>--- conflicted
+++ resolved
@@ -1,9 +1,6 @@
 ---
-<<<<<<< HEAD
+
 versionFrom: 9.0.0
-=======
-versionFrom: 8.0.0
->>>>>>> c3e37541
 ---
 
 # Manual upgrade of Umbraco CMS on Cloud
@@ -18,7 +15,7 @@
 
 * Make sure you can run your Cloud project locally and restore content and media. It's important that you check that everything works once the upgrade has been applied and for this, you need to have a clone locally that resembles the Cloud environment as much as possible.
 
-<<<<<<< HEAD
+
 ## Get the latest version of Umbraco
 
 To get the latest version of Umbraco you will need to upgrade the site using NuGet.
@@ -32,24 +29,7 @@
 You can also update the CMS through the `NuGet Package Manager` in Visual studio:
 
 ![NuGet Package Manager](images/Manage_packages.png)
-=======
-**< connectionString >**
 
-    <connectionStrings>
-        <remove name="umbracoDbDSN" />
-        <add name="umbracoDbDSN" connectionString="Data Source=|DataDirectory|\Umbraco.sdf;Flush Interval=1;" providerName="System.Data.SqlServerCe.4.0" />
-        <!-- Important: If you're upgrading Umbraco, do not clear the connection string / provider name during your web.config merge. -->
-    </connectionStrings>
-
-**< umbraco.deploy >**
-
-    <umbraco.deploy>
-        <environments configSource="config\UmbracoDeploy.config" />
-        <settings configSource="config\UmbracoDeploy.Settings.config" />
-    </umbraco.deploy>
-
-### Other config files
->>>>>>> c3e37541
 
 When the command completes, open the **.csproj** file to make sure the package reference was updated:
 
