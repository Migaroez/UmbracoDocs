---
versionFrom: 8.0.0
---

# Getting Started with Umbraco Heartcore

## [Create a basic Heartcore project](Creating-a-Heartcore-project)

A step-by-step guide on how to setup and build a small and basic Umbraco Heartcore project. This is a great place to start if you are new to Umbraco, as it will explain some of the default concepts and you will learn how to create content from scratch.

## [The Umbraco Cloud Portal](The-Cloud-Portal)
In this article you can read all about the features that is available on your Umbraco Heartcore project from the Umbraco Cloud Portal. The article will go through the Settings menu and how to get to the backoffice.

## [The Umbraco Backoffice](The-Umbraco-Backoffice)

In this article you can learn more about the Umbraco backoffice which is the interface you will be using for creating and managing the content for your Umbraco Heartcore project. The backoffice contains multiple sections as well as a handful of features specific to the Umbraco Heartcore project.

<<<<<<< HEAD
## [APIs And The Backoffice User](Backoffice-Users-and-API-Keys)
Want to know more about the API keys and how to add them to your users in Umbraco Heartcore backoffice? Look no further. In this article you can read about it.
=======
## [API Browser](API-Browser)

In the backoffice of your Umbraco Heartcore project you will find an API Browser. This is a tool that lets you explore and inspect the API endpoints based on your data and content you, in order to learn more about what is returned.

## [Backoffice Users and API keys](Backoffice-Users-and-API-Keys)

Want to know more about the API keys and how to add them to your users in Umbraco Heartcore backoffice? Look no further. In this article you can read about it.

## [Webhooks](Webhooks)
>>>>>>> c0ebe55b
<|MERGE_RESOLUTION|>--- conflicted
+++ resolved
@@ -15,10 +15,6 @@
 
 In this article you can learn more about the Umbraco backoffice which is the interface you will be using for creating and managing the content for your Umbraco Heartcore project. The backoffice contains multiple sections as well as a handful of features specific to the Umbraco Heartcore project.
 
-<<<<<<< HEAD
-## [APIs And The Backoffice User](Backoffice-Users-and-API-Keys)
-Want to know more about the API keys and how to add them to your users in Umbraco Heartcore backoffice? Look no further. In this article you can read about it.
-=======
 ## [API Browser](API-Browser)
 
 In the backoffice of your Umbraco Heartcore project you will find an API Browser. This is a tool that lets you explore and inspect the API endpoints based on your data and content you, in order to learn more about what is returned.
@@ -27,5 +23,4 @@
 
 Want to know more about the API keys and how to add them to your users in Umbraco Heartcore backoffice? Look no further. In this article you can read about it.
 
-## [Webhooks](Webhooks)
->>>>>>> c0ebe55b
+## [Webhooks](Webhooks)